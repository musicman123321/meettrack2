--- conflicted
+++ resolved
@@ -169,31 +169,13 @@
     setError(message);
   };
 
-  // Fetch user data from Supabase with retry logic
+  // Fetch user data from Supabase
   const fetchUserData = async () => {
     if (!user?.id) {
       debugLog("No user found, skipping data fetch");
       setLoading(false);
       return;
     }
-
-    const retryOperation = async (
-      operation: () => Promise<any>,
-      maxRetries = 3,
-    ) => {
-      for (let attempt = 1; attempt <= maxRetries; attempt++) {
-        try {
-          return await operation();
-        } catch (error: any) {
-          if (attempt === maxRetries) throw error;
-          debugLog(
-            `Retry attempt ${attempt} failed, retrying...`,
-            error.message,
-          );
-          await new Promise((resolve) => setTimeout(resolve, 1000 * attempt));
-        }
-      }
-    };
 
     try {
       setLoading(true);
@@ -236,40 +218,19 @@
         }
       }
 
-      // Fetch current stats with retry
+      // Fetch current stats
       debugLog("Fetching current stats...");
-      const currentStatsData = await retryOperation(async () => {
-        const { data, error } = await supabase
-          .from("current_stats")
-          .select("*")
-          .eq("user_id", user.id)
-          .maybeSingle();
-
-        if (error) {
-          throw new Error(`Failed to fetch current stats: ${error.message}`);
-        }
-        return data;
-      });
+      const { data: currentStatsData, error: statsError } = await supabase
+        .from("current_stats")
+        .select("*")
+        .eq("user_id", user.id)
+        .maybeSingle();
+
+      if (statsError) {
+        errorLog("Error fetching current stats", statsError);
+        throw new Error(`Failed to fetch current stats: ${statsError.message}`);
+      }
       debugLog("Current stats fetched:", currentStatsData);
-
-      // Fetch user lifts for independent lift tracking
-      debugLog("Fetching user lifts...");
-      const userLiftsData = await retryOperation(async () => {
-        const { data, error } = await supabase
-          .from("user_lifts")
-          .select("*")
-          .eq("user_id", user.id);
-
-        if (error) {
-          debugLog(
-            "Warning: Failed to fetch user lifts (table may not exist yet):",
-            error.message,
-          );
-          return [];
-        }
-        return data || [];
-      });
-      debugLog("User lifts fetched:", userLiftsData);
 
       // Fetch active meet
       debugLog("Fetching active meet...");
@@ -344,29 +305,7 @@
         debugLog("Default equipment initialized:", newEquipmentData);
       }
 
-      // Transform and set data, prioritizing user_lifts for lift maxes
-      const transformedCurrentStats = currentStatsData
-        ? {
-            weight: currentStatsData.weight,
-            squatMax: currentStatsData.squat_max,
-            benchMax: currentStatsData.bench_max,
-            deadliftMax: currentStatsData.deadlift_max,
-          }
-        : initialState.currentStats;
-
-      // Override with user_lifts data if available (more recent/accurate)
-      if (userLiftsData && userLiftsData.length > 0) {
-        userLiftsData.forEach((lift: any) => {
-          if (lift.lift_type === "squat") {
-            transformedCurrentStats.squatMax = lift.max_weight;
-          } else if (lift.lift_type === "bench") {
-            transformedCurrentStats.benchMax = lift.max_weight;
-          } else if (lift.lift_type === "deadlift") {
-            transformedCurrentStats.deadliftMax = lift.max_weight;
-          }
-        });
-      }
-
+      // Transform and set data
       const newState: PowerliftingState = {
         meetInfo: meetData
           ? {
@@ -376,11 +315,15 @@
               location: meetData.location || "",
             }
           : initialState.meetInfo,
-        currentStats: transformedCurrentStats,
-        meetGoals: transformMeetGoalsFromDB(
-          meetGoalsData || [],
-          userLiftsData || [],
-        ),
+        currentStats: currentStatsData
+          ? {
+              weight: currentStatsData.weight,
+              squatMax: currentStatsData.squat_max,
+              benchMax: currentStatsData.bench_max,
+              deadliftMax: currentStatsData.deadlift_max,
+            }
+          : initialState.currentStats,
+        meetGoals: transformMeetGoalsFromDB(meetGoalsData || []),
         equipmentChecklist:
           equipmentData?.length > 0
             ? transformEquipmentFromDB(equipmentData)
@@ -404,50 +347,6 @@
   };
 
   // Transform meet goals from database format, with fallback to user_lifts
-<<<<<<< HEAD
-  const transformMeetGoalsFromDB = (
-    goalsData: any[],
-    userLiftsData: any[] = [],
-  ): MeetGoals => {
-    const goals: MeetGoals = {
-      squat: { opener: 125, second: 140, third: 150, confidence: 8 },
-      bench: { opener: 90, second: 100, third: 107.5, confidence: 7 },
-      deadlift: { opener: 162.5, second: 180, third: 190, confidence: 9 },
-    };
-
-    // First, apply meet goals if available
-    goalsData.forEach((goal) => {
-      if (goal.lift_type in goals) {
-        goals[goal.lift_type as keyof MeetGoals] = {
-          opener: goal.opener,
-          second: goal.second,
-          third: goal.third,
-          confidence: goal.confidence,
-        };
-      }
-    });
-
-    // Then, fallback to user_lifts data for confidence and max weights
-    userLiftsData.forEach((lift) => {
-      if (lift.lift_type in goals) {
-        const currentGoal = goals[lift.lift_type as keyof MeetGoals];
-        // Update confidence from user_lifts if available
-        if (lift.confidence) {
-          currentGoal.confidence = lift.confidence;
-        }
-        // If no meet goals exist, generate reasonable attempts based on max weight
-        if (goalsData.length === 0 && lift.max_weight > 0) {
-          const maxWeight = lift.max_weight;
-          currentGoal.opener = Math.round(maxWeight * 0.85 * 4) / 4; // 85% rounded to nearest 2.5
-          currentGoal.second = Math.round(maxWeight * 0.95 * 4) / 4; // 95% rounded to nearest 2.5
-          currentGoal.third = Math.round(maxWeight * 1.05 * 4) / 4; // 105% rounded to nearest 2.5
-        }
-      }
-    });
-
-    return goals;
-  };
-=======
   const transformMeetGoalsFromDB = (goalsData: any[], userLiftsData: any[] = []): MeetGoals => {
   const goals: MeetGoals = {
     squat: { opener: 0.0, second: 0.0, third: 0.0, confidence: 10 },
@@ -495,7 +394,6 @@
 
   return goals;
 };
->>>>>>> 8d2e5b89
 
   // Transform equipment from database format
   const transformEquipmentFromDB = (equipmentData: any[]): EquipmentItem[] => {
@@ -610,86 +508,49 @@
     return Math.min(100, (currentMax / goalThird) * 100);
   };
 
-  // Save current stats to Supabase with retry logic
+  // Save current stats to Supabase
   const saveCurrentStats = async (stats: CurrentStats) => {
     if (!user?.id) {
       errorLog("No user found when saving current stats", null);
       return;
     }
 
-    const retryOperation = async (
-      operation: () => Promise<any>,
-      maxRetries = 3,
-    ) => {
-      for (let attempt = 1; attempt <= maxRetries; attempt++) {
-        try {
-          return await operation();
-        } catch (error: any) {
-          if (attempt === maxRetries) throw error;
-          debugLog(
-            `Retry attempt ${attempt} failed, retrying...`,
-            error.message,
-          );
-          await new Promise((resolve) => setTimeout(resolve, 1000 * attempt));
-        }
-      }
-    };
-
     try {
       debugLog("Saving current stats:", stats);
 
-      await retryOperation(async () => {
-        // Use UPSERT to handle both insert and update cases
-        const { error } = await supabase.from("current_stats").upsert(
-          {
+      // First try to update existing record
+      const { error: updateError } = await supabase
+        .from("current_stats")
+        .update({
+          weight: stats.weight,
+          squat_max: stats.squatMax,
+          bench_max: stats.benchMax,
+          deadlift_max: stats.deadliftMax,
+          updated_at: new Date().toISOString(),
+        })
+        .eq("user_id", user.id);
+
+      // If no record exists, insert a new one
+      if (updateError?.code === "PGRST116") {
+        // No rows affected
+        const { error: insertError } = await supabase
+          .from("current_stats")
+          .insert({
             user_id: user.id,
             weight: stats.weight,
             squat_max: stats.squatMax,
             bench_max: stats.benchMax,
             deadlift_max: stats.deadliftMax,
+            created_at: new Date().toISOString(),
             updated_at: new Date().toISOString(),
-          },
-          {
-            onConflict: "user_id",
-          },
-        );
-
-        if (error) {
-          throw new Error(`Failed to save current stats: ${error.message}`);
-        }
-      });
-
-      // Also save lift maxes to user_lifts table for independent tracking
-      await retryOperation(async () => {
-        const lifts = [
-          { lift_type: "squat", max_weight: stats.squatMax },
-          { lift_type: "bench", max_weight: stats.benchMax },
-          { lift_type: "deadlift", max_weight: stats.deadliftMax },
-        ];
-
-        for (const lift of lifts) {
-          const { error } = await supabase.from("user_lifts").upsert(
-            {
-              user_id: user.id,
-              lift_type: lift.lift_type,
-              max_weight: lift.max_weight,
-              updated_at: new Date().toISOString(),
-            },
-            {
-              onConflict: "user_id,lift_type",
-            },
-          );
-
-          if (error) {
-            debugLog(
-              `Warning: Failed to save ${lift.lift_type} to user_lifts:`,
-              error.message,
-            );
-          }
-        }
-      });
-
-      debugLog("Successfully saved current stats and user lifts");
+          });
+
+        if (insertError) throw insertError;
+      } else if (updateError) {
+        throw updateError;
+      }
+
+      debugLog("Successfully saved current stats");
       dispatch({ type: "SET_CURRENT_STATS", payload: stats });
     } catch (err: any) {
       errorLog("Error saving current stats", err);
@@ -697,114 +558,53 @@
     }
   };
 
-  // Save meet goals to Supabase with retry logic and fallback to user_lifts
+  // Save meet goals to Supabase
   const saveMeetGoals = async (goals: MeetGoals) => {
     if (!user?.id) {
       errorLog("No user found when saving meet goals", null);
       return;
     }
 
-    const retryOperation = async (
-      operation: () => Promise<any>,
-      maxRetries = 3,
-    ) => {
-      for (let attempt = 1; attempt <= maxRetries; attempt++) {
-        try {
-          return await operation();
-        } catch (error: any) {
-          if (attempt === maxRetries) throw error;
-          debugLog(
-            `Retry attempt ${attempt} failed, retrying...`,
-            error.message,
-          );
-          await new Promise((resolve) => setTimeout(resolve, 1000 * attempt));
-        }
-      }
-    };
-
     try {
       debugLog("Saving meet goals:", goals);
 
-      // Try to save to meet_goals if there's an active meet
-      let meetGoalsSaved = false;
-      try {
-        await retryOperation(async () => {
-          // Get active meet ID
-          const { data: meetData } = await supabase
-            .from("meets")
-            .select("id")
-            .eq("user_id", user.id)
-            .eq("is_active", true)
-            .single();
-
-          const meetId = meetData?.id;
-          if (!meetId) {
-            throw new Error("No active meet found");
-          }
-
-          // Prepare goals data for upsert
-          const goalsToUpsert = Object.entries(goals).map(
-            ([liftType, attempts]) => ({
-              user_id: user.id,
-              meet_id: meetId,
-              lift_type: liftType,
-              opener: attempts.opener,
-              second: attempts.second,
-              third: attempts.third,
-              confidence: attempts.confidence,
-            }),
-          );
-
-          const { error } = await supabase
-            .from("meet_goals")
-            .upsert(goalsToUpsert, {
-              onConflict: "user_id,meet_id,lift_type",
-            });
-
-          if (error) {
-            throw new Error(`Failed to save meet goals: ${error.message}`);
-          }
-
-          meetGoalsSaved = true;
+      // Get active meet ID
+      const { data: meetData } = await supabase
+        .from("meets")
+        .select("id")
+        .eq("user_id", user.id)
+        .eq("is_active", true)
+        .single();
+
+      const meetId = meetData?.id;
+      if (!meetId) {
+        throw new Error("No active meet found");
+      }
+
+      // Prepare goals data for upsert
+      const goalsToUpsert = Object.entries(goals).map(
+        ([liftType, attempts]) => ({
+          user_id: user.id,
+          meet_id: meetId,
+          lift_type: liftType,
+          opener: attempts.opener,
+          second: attempts.second,
+          third: attempts.third,
+          confidence: attempts.confidence,
+        }),
+      );
+
+      const { error } = await supabase
+        .from("meet_goals")
+        .upsert(goalsToUpsert, {
+          onConflict: "user_id,meet_id,lift_type",
         });
-      } catch (meetError: any) {
-        debugLog(
-          "No active meet found, will save to user_lifts instead",
-          meetError.message,
-        );
-      }
-
-      // Always save max lifts and confidence to user_lifts for independent tracking
-      await retryOperation(async () => {
-        const liftsToUpsert = Object.entries(goals).map(
-          ([liftType, attempts]) => ({
-            user_id: user.id,
-            lift_type: liftType,
-            max_weight: attempts.third, // Use third attempt as max
-            confidence: attempts.confidence,
-            updated_at: new Date().toISOString(),
-          }),
-        );
-
-        for (const lift of liftsToUpsert) {
-          const { error } = await supabase.from("user_lifts").upsert(lift, {
-            onConflict: "user_id,lift_type",
-          });
-
-          if (error) {
-            debugLog(
-              `Warning: Failed to save ${lift.lift_type} to user_lifts:`,
-              error.message,
-            );
-          }
-        }
-      });
-
-      debugLog(
-        meetGoalsSaved
-          ? "Successfully saved meet goals and user lifts"
-          : "Successfully saved user lifts (no active meet)",
-      );
+
+      if (error) {
+        throw new Error(`Failed to save meet goals: ${error.message}`);
+      }
+
+      debugLog("Successfully saved meet goals");
       dispatch({ type: "SET_MEET_GOALS", payload: goals });
     } catch (err: any) {
       errorLog("Error saving meet goals", err);
@@ -841,7 +641,7 @@
     }
   };
 
-  // Add weight entry to Supabase with retry logic and current stats update
+  // Add weight entry to Supabase
   const addWeightEntry = async (entry: WeightEntry) => {
   if (!user?.id) {
     errorLog("No user found when adding weight entry", null);
@@ -863,61 +663,6 @@
       throw new Error(`Failed to check for existing weight entry: ${fetchError.message}`);
     }
 
-<<<<<<< HEAD
-    const retryOperation = async (
-      operation: () => Promise<any>,
-      maxRetries = 3,
-    ) => {
-      for (let attempt = 1; attempt <= maxRetries; attempt++) {
-        try {
-          return await operation();
-        } catch (error: any) {
-          if (attempt === maxRetries) throw error;
-          debugLog(
-            `Retry attempt ${attempt} failed, retrying...`,
-            error.message,
-          );
-          await new Promise((resolve) => setTimeout(resolve, 1000 * attempt));
-        }
-      }
-    };
-
-    try {
-      debugLog("Adding weight entry:", entry);
-
-      await retryOperation(async () => {
-        // Use UPSERT to handle duplicate date entries
-        const { error } = await supabase.from("weight_history").upsert(
-          {
-            user_id: user.id,
-            weight: entry.weight,
-            date: entry.date,
-          },
-          {
-            onConflict: "user_id,date",
-          },
-        );
-
-        if (error) {
-          throw new Error(`Failed to add weight entry: ${error.message}`);
-        }
-      });
-
-      // Update current stats weight as well
-      await retryOperation(async () => {
-        const updatedStats = {
-          ...state.currentStats,
-          weight: entry.weight,
-        };
-        await saveCurrentStats(updatedStats);
-      });
-
-      debugLog("Successfully added weight entry and updated current stats");
-      dispatch({ type: "ADD_WEIGHT_ENTRY", payload: entry });
-    } catch (err: any) {
-      errorLog("Error adding weight entry", err);
-      throw err;
-=======
     if (existingEntry) {
       // Update existing entry
       const { error: updateError } = await supabase
@@ -941,7 +686,6 @@
       if (insertError) {
         throw new Error(`Failed to add weight entry: ${insertError.message}`);
       }
->>>>>>> 8d2e5b89
     }
 
     debugLog("Successfully added/updated weight entry");
